--- conflicted
+++ resolved
@@ -32,10 +32,7 @@
   const [selectedEffect, setSelectedEffect] = useState<EffectSelector | null>(null);
   const [, setRegistryType] = useState<CueRegistryType>('YARG');
   const [selectedGroup, setSelectedGroup] = useState<string>('default');
-<<<<<<< HEAD
-=======
   const [selectedGroupId, setSelectedGroupId] = useState<string>('default');
->>>>>>> 98fd5386
   const [currentGroup, setCurrentGroup] = useState<CueGroup | null>(null);
   const [isAboutOpen, setIsAboutOpen] = useState(false);
   
@@ -165,17 +162,6 @@
       
       if (groupIds.length > 1) {
         displayName = 'All';
-<<<<<<< HEAD
-      } else {
-        // Single group - need to get the group name for display
-        try {
-          const allGroups = await window.electron.ipcRenderer.invoke('get-cue-groups');
-          const group = allGroups.find((g: CueGroup) => g.id === groupIds[0]);
-          displayName = group ? group.name : groupIds[0];
-        } catch (error) {
-          console.error('Error fetching group details:', error);
-          displayName = groupIds[0];
-=======
         setSelectedGroupId('default'); // Use default group for "All" mode
         setSelectedEffect(null); // Clear selected effect immediately when group changes
       } else {
@@ -190,7 +176,6 @@
         } catch (error) {
           console.error('Error fetching group details:', error);
           displayName = groupId;
->>>>>>> 98fd5386
         }
       }
       
@@ -246,12 +231,6 @@
           try {
             const availableEffects = await window.electron.ipcRenderer.invoke('get-available-cues', 'default');
             
-<<<<<<< HEAD
-            // Reset the currently selected effect since we changed groups
-            setSelectedEffect(null);
-            
-=======
->>>>>>> 98fd5386
             // If there are effects available, select the first one automatically
             if (availableEffects && availableEffects.length > 0) {
               const firstEffect = availableEffects[0];
@@ -274,30 +253,6 @@
           if (group) {
             setCurrentGroup(group);
             
-<<<<<<< HEAD
-            // Fetch available effects for the specific group using group ID
-            try {
-              const availableEffects = await window.electron.ipcRenderer.invoke('get-available-cues', selectedGroup);
-              
-              // Reset the currently selected effect since we changed groups
-              setSelectedEffect(null);
-              
-              // If there are effects available, select the first one automatically
-              if (availableEffects && availableEffects.length > 0) {
-                const firstEffect = availableEffects[0];
-                const effect = {
-                  id: firstEffect.id,
-                  yargDescription: firstEffect.yargDescription,
-                  rb3Description: firstEffect.rb3Description,
-                  groupName: firstEffect.groupName
-                };
-                setSelectedEffect(effect);
-                console.log(`Auto-selected first effect: ${firstEffect.id} from group ${group.name} (ID: ${selectedGroup})`);
-              }
-            } catch (error) {
-              console.error('Error fetching available effects for group:', error);
-            }
-=======
                       // Fetch available effects for the specific group using group ID
           try {
             const availableEffects = await window.electron.ipcRenderer.invoke('get-available-cues', selectedGroup);
@@ -317,7 +272,6 @@
           } catch (error) {
             console.error('Error fetching available effects for group:', error);
           }
->>>>>>> 98fd5386
           }
         }
       } catch (error) {
@@ -400,11 +354,7 @@
           <div className="lg:w-64">
             <EffectsDropdown 
               onSelect={handleEffectSelect}
-<<<<<<< HEAD
-              groupId={selectedGroup === 'All' ? 'default' : (currentGroup?.id || 'default')}
-=======
               groupId={selectedGroupId}
->>>>>>> 98fd5386
               value={selectedEffect?.id}
             />
           </div>
