--- conflicted
+++ resolved
@@ -98,11 +98,7 @@
         this.stopCurrentCue();
         
         // Track the new executing cue
-<<<<<<< HEAD
-        console.log(`[Lifecycle] Starting new cue: ${cue.name} (${cueType})`);
-=======
         console.log(`[Lifecycle] Starting new cue: ${cue.cueId} (${cueType})`);
->>>>>>> 98fd5386
         this.currentExecutingCue = cue;
         this.currentExecutingCueType = cueType;
       }
@@ -120,11 +116,7 @@
    */
   private stopCurrentCue(): void {
     if (this.currentExecutingCue) {
-<<<<<<< HEAD
-      console.log(`[Lifecycle] Calling onStop for cue: ${this.currentExecutingCue.name}`);
-=======
       console.log(`[Lifecycle] Calling onStop for cue: ${this.currentExecutingCue.cueId}`);
->>>>>>> 98fd5386
       this.currentExecutingCue.onStop?.();
       this.currentExecutingCue = null;
       this.currentExecutingCueType = null;
@@ -278,11 +270,7 @@
     console.log('[Lifecycle] YargCueHandler shutdown called');
     // Call onDestroy on currently executing cue
     if (this.currentExecutingCue) {
-<<<<<<< HEAD
-      console.log(`[Lifecycle] Calling onDestroy for cue: ${this.currentExecutingCue.name}`);
-=======
       console.log(`[Lifecycle] Calling onDestroy for cue: ${this.currentExecutingCue.cueId}`);
->>>>>>> 98fd5386
       this.currentExecutingCue.onDestroy?.();
       this.currentExecutingCue = null;
       this.currentExecutingCueType = null;
